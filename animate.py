import numpy as np
import matplotlib.pyplot as plt
import matplotlib.animation as animation

# Load data file
<<<<<<< HEAD
with open("model3-1d.npy", "rb") as file:
    U = np.load(file)

print("Number of snapshot:", U.shape)

x0 = np.linspace(0, 0.1 * 4.5, 20000)

# Animate the figure
fig = plt.figure()

ims = []
for i in range(U.shape[0]):
    p = plt.plot(x0, U[i, :], animated=True, color='k')

    plt.xlim([0.08, 0.15])
=======
with open("test_eval_model3_p2.npy", "rb") as file:
    x1 = np.load(file)
    U1 = np.load(file)

with open("test_eval_model1_p2.npy", "rb") as file:
    x2 = np.load(file)
    U2 = np.load(file)

# print("Number of snapshot:", U.shape[0])
# print(U.shape)
# exit()
# # Animate the figure
# fig = plt.figure()

# ims = []
# for i in range(U.shape[0]):
#     p = plt.plot(x[:, 0], U[i, :], animated=True, color='k')
>>>>>>> 3823cf98

#     # plt.xlim([-0.01, 0.01])

#     ims.append((p))

# ani = animation.ArtistAnimation(fig, ims, interval=50, blit=True,
#                                 repeat_delay=1000)

<<<<<<< HEAD
ani.save(filename,  fps=2, extra_args=['-vcodec', 'libx264'])
=======
# filename = "anim1d.mp4"

# ani.save(filename,  fps=2, extra_args=['-vcodec', 'libx264'])

plt.plot(x2[:, 0], abs(U2[-1, :])*abs(U2[-1,:])/U2[-1,:].max(), "--")
# plt.plot(x2[:, 0], U2[-1, :])
plt.xlim([-0.005, 0.005])
plt.savefig("test.png")
plt.show()
>>>>>>> 3823cf98
<|MERGE_RESOLUTION|>--- conflicted
+++ resolved
@@ -3,7 +3,6 @@
 import matplotlib.animation as animation
 
 # Load data file
-<<<<<<< HEAD
 with open("model3-1d.npy", "rb") as file:
     U = np.load(file)
 
@@ -18,44 +17,13 @@
 for i in range(U.shape[0]):
     p = plt.plot(x0, U[i, :], animated=True, color='k')
 
-    plt.xlim([0.08, 0.15])
-=======
-with open("test_eval_model3_p2.npy", "rb") as file:
-    x1 = np.load(file)
-    U1 = np.load(file)
+    plt.xlim([0.1, 0.15])
 
-with open("test_eval_model1_p2.npy", "rb") as file:
-    x2 = np.load(file)
-    U2 = np.load(file)
+    ims.append((p))
 
-# print("Number of snapshot:", U.shape[0])
-# print(U.shape)
-# exit()
-# # Animate the figure
-# fig = plt.figure()
+ani = animation.ArtistAnimation(fig, ims, interval=50, blit=True,
+                                repeat_delay=1000)
 
-# ims = []
-# for i in range(U.shape[0]):
-#     p = plt.plot(x[:, 0], U[i, :], animated=True, color='k')
->>>>>>> 3823cf98
+filename = "anim1d.mp4"
 
-#     # plt.xlim([-0.01, 0.01])
-
-#     ims.append((p))
-
-# ani = animation.ArtistAnimation(fig, ims, interval=50, blit=True,
-#                                 repeat_delay=1000)
-
-<<<<<<< HEAD
-ani.save(filename,  fps=2, extra_args=['-vcodec', 'libx264'])
-=======
-# filename = "anim1d.mp4"
-
-# ani.save(filename,  fps=2, extra_args=['-vcodec', 'libx264'])
-
-plt.plot(x2[:, 0], abs(U2[-1, :])*abs(U2[-1,:])/U2[-1,:].max(), "--")
-# plt.plot(x2[:, 0], U2[-1, :])
-plt.xlim([-0.005, 0.005])
-plt.savefig("test.png")
-plt.show()
->>>>>>> 3823cf98
+ani.save(filename,  fps=2, extra_args=['-vcodec', 'libx264'])