//
// Linear solver for the 3D planar problem
// =======================================
// Copyright (C) 2022 Adeeb Arif Kor

#include "LinearGLL.hpp"

#include <cmath>
#include <dolfinx.h>
#include <dolfinx/fem/Constant.h>
#include <dolfinx/io/XDMFFile.h>
#include <iostream>

int main(int argc, char* argv[]) {
  common::subsystem::init_logging(argc, argv);
  common::subsystem::init_mpi(argc, argv);
  {
    std::cout.precision(15); // Set print precision

    // MPI
    int rank;
    MPI_Comm_rank(MPI_COMM_WORLD, &rank);

    // Material parameters
    double speedOfSound = 1500.0;    // (m/s)
    double densityOfMedium = 1000.0; // (kg/m^3)
    double coeffOfNonlinearity = 3.5;
    double diffusivityOfSound = 4.33e-6;

    // Source parameters
    double sourceFrequency = 0.5e6;                           // (Hz)
    double angularFrequency = 2.0 * M_PI * sourceFrequency; // (rad/s)
    double pressureAmplitude = 60000;                     // (Pa)
    double period = 1 / sourceFrequency;                    // (s)

    // Domain parameters
    double shockFormationDistance = densityOfMedium * pow(speedOfSound, 3) / coeffOfNonlinearity
                                    / pressureAmplitude / angularFrequency; // (m)
    double domainLength = 0.1;                                              // (m)

    // Physical parameters
    double wavelength = speedOfSound / sourceFrequency; // (m)
    double wavenumber = 2.0 * M_PI / wavelength;        // (m^-1)

    // FE parameters
    int degreeOfBasis = 4;
    double numberOfWaves = domainLength / wavelength;

    // Read mesh and mesh tags
    auto element = fem::CoordinateElement(mesh::CellType::hexahedron, 1);
    io::XDMFFile xdmf(MPI_COMM_WORLD, "/home/mabm4/rds/hpc-work/big_mesh/mesh.xdmf", "r");
    auto mesh
        = std::make_shared<mesh::Mesh>(xdmf.read_mesh(element, mesh::GhostMode::none, "planar3d"));
    mesh->topology().create_connectivity(1, 2);
    auto mt = std::make_shared<mesh::MeshTags<std::int32_t>>(
        xdmf.read_meshtags(mesh, "planar3d_boundaries"));

    // Get smallest mesh size
    int tdim = mesh->topology().dim();
    int num_cell = mesh->topology().index_map(tdim)->size_local();
    std::vector<int> v(num_cell);
    std::iota(v.begin(), v.end(), 0);
    std::vector<double> hmin = mesh::h(*mesh, v, tdim);
    std::vector<double>::iterator result = std::min_element(hmin.begin(), hmin.end());
    int idx = std::distance(hmin.begin(), result);
    double h = hmin.at(idx);
    double meshSize;
    MPI_Reduce(&h, &meshSize, 1, MPI_DOUBLE, MPI_MIN, 0, MPI_COMM_WORLD);
    MPI_Bcast(&meshSize, 1, MPI_DOUBLE, 0, MPI_COMM_WORLD);

    // Temporal parameters
    double CFL = 0.5;
    double timeStepSize = CFL * meshSize / (speedOfSound * pow(degreeOfBasis, 2));
    double startTime = 0.0;
    double finalTime = domainLength / speedOfSound + 8.0 / sourceFrequency;
    int stepPerPeriod = period / timeStepSize + 1;
    timeStepSize = period / stepPerPeriod;
    if (rank == 0){
        std::cout << "Number of step per period: " << stepPerPeriod << std::endl;
        std::cout << "dt = " << timeStepSize << std::endl;
    }

    int nstep = (finalTime - startTime) / timeStepSize + 1;

    // Model
    LinearGLL eqn(mesh, mt, degreeOfBasis, speedOfSound, sourceFrequency, pressureAmplitude);

    if (rank == 0) {
      std::cout << "Number of steps: " << nstep << std::endl;
      std::cout << "Degrees of freedom: " << eqn.V->dofmap()->index_map->size_global() << std::endl;
    }

    // Solve
    eqn.init();

    common::Timer tsolve("Solve time");

    tsolve.start();
    eqn.rk4(startTime, finalTime, timeStepSize);
    tsolve.stop();

    if (rank == 0){
<<<<<<< HEAD
        std::cout << "Solve time: " << tsolve.elapsed()[0] << std::endl;
=======
      std::cout << "Solve time: " << tsolve.elapsed()[0] << std::endl;
>>>>>>> 6c26c2df
    }

  }
  common::subsystem::finalize_mpi();
  return 0;
}<|MERGE_RESOLUTION|>--- conflicted
+++ resolved
@@ -100,11 +100,7 @@
     tsolve.stop();
 
     if (rank == 0){
-<<<<<<< HEAD
-        std::cout << "Solve time: " << tsolve.elapsed()[0] << std::endl;
-=======
       std::cout << "Solve time: " << tsolve.elapsed()[0] << std::endl;
->>>>>>> 6c26c2df
     }
 
   }
