#pragma once

#include "precompute.hpp"
#include "permute.hpp"
#include "sum_factorisation.hpp"

#include <map>
#include <basix/finite-element.h>
#include <basix/quadrature.h>
#include <xtensor/xindex_view.hpp>
#include <xtensor/xadapt.hpp>
#include <xtensor/xio.hpp>

namespace {
  template <typename T, int P>
  static inline void transform_spectral(T* __restrict__ G, T* __restrict__ fw0, 
                                        T* __restrict__ fw1, T* __restrict__ fw2) {
    double c0 = 1500.0;
    double coeff = - 1.0 * (c0 * c0);
    constexpr int nq = (P + 1) * (P + 1) * (P + 1);
    for (int iq = 0; iq < nq; iq++) {
      const double* _G = G + iq * 6;
      const T w0 = fw0[iq];
      const T w1 = fw1[iq];
      const T w2 = fw2[iq];
      fw0[iq] = coeff * (_G[0] * w0 + _G[1] * w1 + _G[2] * w2);
      fw1[iq] = coeff * (_G[1] * w0 + _G[3] * w1 + _G[4] * w2);
      fw2[iq] = coeff * (_G[2] * w0 + _G[4] * w1 + _G[5] * w2);
    }
  }
}

template <typename T, int P>
class StiffnessSpectral {
public:
  StiffnessSpectral(std::shared_ptr<fem::FunctionSpace>& V) : _dofmap(0) {
    // Create map between basis degree and quadrature degree
    std::map<int, int> qdegree;
    qdegree[2] = 3;
    qdegree[3] = 4;
    qdegree[4] = 6;
    qdegree[5] = 8;
    qdegree[6] = 10;
    qdegree[7] = 12;
    qdegree[8] = 14;
    qdegree[9] = 16;
    qdegree[10] = 18;

    // Get mesh and mesh attributes
    std::shared_ptr<const mesh::Mesh> mesh = V->mesh();
    int tdim = mesh->topology().dim();
    _num_cells = mesh->topology().index_map(tdim)->size_local();

    // Get dofmap
    auto _dofmap = V->dofmap()->list().array();
    _perm_dofmap.reserve(_dofmap.size());
    reorder_dofmap(_perm_dofmap, _dofmap, P);

    // Tabulate quadrature points and weights
    auto cell_type = basix::cell::type::hexahedron;
    auto quad_type = basix::quadrature::type::gll;
    auto [points, weights]
      = basix::quadrature::make_quadrature(quad_type, cell_type, qdegree[P]);

    // Compute the scaled of the geometrical factor
    auto J = compute_jacobian(mesh, points);
    auto _detJ = compute_jacobian_determinant(J);
    _G = compute_geometrical_factor(J, _detJ, weights);

    // Tabulate the basis functions and clamped values
    _dphi = tabulate_1d(P, qdegree[P], 1);
  }

  template <typename Alloc>
  void operator()(const la::Vector<T, Alloc>& x, la::Vector<T, Alloc>& y) {
    xtl::span<const T> x_array = x.array();
    xtl::span<T> y_array = y.mutable_array();

    const T* dphi = _dphi.data();
    T* fw0 = _fw0.data();
    T* fw1 = _fw1.data();
    T* fw2 = _fw2.data();

    // Reusable buffer for contraction
    Buffer<T, N, N> buffer;
    buffer.zero();


    for (std::int32_t cell = 0; cell < _num_cells; cell++) {
      
      // Pack coefficients
      for (std::int32_t i = 0; i < _num_dofs; i++) {
        _x[i] = x_array[_perm_dofmap[cell * _num_dofs + i]];
      }

      // Apply contraction in the x-direction
      buffer.zero();
      _fw0.fill(0.0);
      contract<T, N, N, N, N, true>(dphi, _x.data(), fw0);

      // Apply contraction in the y-direction
      buffer.zero();
      _fw1.fill(0.0);
      transpose<T, N, N, N, N, N*N, 1>(_x.data(), buffer.T0.data());
      contract<T, N, N, N, N, true>(dphi, buffer.T0.data(), buffer.T1.data());
      transpose<T, N, N, N, N, N*N, 1>(buffer.T1.data(), fw1);

      // Apply contraction in the z-direction
      buffer.zero();
      _fw2.fill(0.0);
<<<<<<< HEAD
      transpose<T, N, N, N, 1, N, N*N>(_x.data(), buffer.T0.data());
=======
      transpose<T, N, N, N, 1, N*N, N>(_x.data(), buffer.T0.data());
>>>>>>> bf48f67d
      contract<T, N, N, N, N, true>(dphi, buffer.T0.data(), buffer.T1.data());
      transpose<T, N, N, N, 1, N, N*N>(buffer.T1.data(), fw2);

      // Apply transform
      T* G = _G.data() + cell * _num_quads * 6;
      transform_spectral<T, P>(G, fw0, fw1, fw2);

      // Apply contraction in the x-direction
      buffer.zero();
      _y0.fill(0.0);
      contract<T, N, N, N, N, false>(dphi, fw0, _y0.data());
<<<<<<< HEAD
      
=======

>>>>>>> bf48f67d
      // Apply contraction in the y-direction
      buffer.zero();
      _y1.fill(0.0);
      transpose<T, N, N, N, N, N*N, 1>(fw1, buffer.T0.data());
      contract<T, N, N, N, N, false>(dphi, buffer.T0.data(), buffer.T1.data());
      transpose<T, N, N, N, N, N*N, 1>(buffer.T1.data(), _y1.data());

      // Apply contraction in the z-direction
      buffer.zero();
      _y2.fill(0.0);
<<<<<<< HEAD
      transpose<T, N, N, N, 1, N, N*N>(fw2, buffer.T0.data());
=======
      transpose<T, N, N, N, 1, N*N, N>(fw2, buffer.T0.data());
>>>>>>> bf48f67d
      contract<T, N, N, N, N, false>(dphi, buffer.T0.data(), buffer.T1.data());
      transpose<T, N, N, N, 1, N, N*N>(buffer.T1.data(), _y2.data());

      for (std::int32_t i = 0; i < _num_dofs; i++) {
        y_array[_perm_dofmap[cell * _num_dofs + i]] += _y0[i] + _y1[i] + _y2[i];
      }
    }
  }

private:
  // Number of dofs in each direction
  static constexpr int N = P + 1;

  // Number of degrees of freedom per element
  static constexpr int _num_dofs = (P + 1) * (P + 1) * (P + 1);

  // Number of quadrature points per element
  static constexpr int _num_quads = (P + 1) * (P + 1) * (P + 1);

  // Number of cells in the mesh
  std::int32_t _num_cells;

  // Scaled geometrical factor
  xt::xtensor<T, 3> _G;

  // Basis functions in 1D
  xt::xtensor_fixed<double, xt::fixed_shape<P+1, P+1>> _dphi;

  // Coefficients at quadrature point
  std::array<T, _num_quads> _fw0;
  std::array<T, _num_quads> _fw1;
  std::array<T, _num_quads> _fw2;

  // Local input array
  std::array<T, _num_dofs> _x;

  // Local output tensor
  std::array<T, _num_dofs> _y0;
  std::array<T, _num_dofs> _y1;
  std::array<T, _num_dofs> _y2;
  
  // Dofmap
  std::vector<std::int32_t> _dofmap;
  std::vector<std::int32_t> _perm_dofmap;
};<|MERGE_RESOLUTION|>--- conflicted
+++ resolved
@@ -108,11 +108,7 @@
       // Apply contraction in the z-direction
       buffer.zero();
       _fw2.fill(0.0);
-<<<<<<< HEAD
       transpose<T, N, N, N, 1, N, N*N>(_x.data(), buffer.T0.data());
-=======
-      transpose<T, N, N, N, 1, N*N, N>(_x.data(), buffer.T0.data());
->>>>>>> bf48f67d
       contract<T, N, N, N, N, true>(dphi, buffer.T0.data(), buffer.T1.data());
       transpose<T, N, N, N, 1, N, N*N>(buffer.T1.data(), fw2);
 
@@ -124,11 +120,7 @@
       buffer.zero();
       _y0.fill(0.0);
       contract<T, N, N, N, N, false>(dphi, fw0, _y0.data());
-<<<<<<< HEAD
       
-=======
-
->>>>>>> bf48f67d
       // Apply contraction in the y-direction
       buffer.zero();
       _y1.fill(0.0);
@@ -139,11 +131,7 @@
       // Apply contraction in the z-direction
       buffer.zero();
       _y2.fill(0.0);
-<<<<<<< HEAD
       transpose<T, N, N, N, 1, N, N*N>(fw2, buffer.T0.data());
-=======
-      transpose<T, N, N, N, 1, N*N, N>(fw2, buffer.T0.data());
->>>>>>> bf48f67d
       contract<T, N, N, N, N, false>(dphi, buffer.T0.data(), buffer.T1.data());
       transpose<T, N, N, N, 1, N, N*N>(buffer.T1.data(), _y2.data());
 
