--- conflicted
+++ resolved
@@ -541,9 +541,4 @@
         # Solve
         self.solver.solve(b, result)
 
-<<<<<<< HEAD
-        return result
- 
-=======
-        return result
->>>>>>> 07c93cf1
+        return result