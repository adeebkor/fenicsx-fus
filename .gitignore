--- conflicted
+++ resolved
@@ -13,10 +13,6 @@
 compile_fenicsx.txt
 *.png
 *.xdmf
-<<<<<<< HEAD
-*.h5
-=======
 *.h5
 
-*build/
->>>>>>> eded8c68
+*build/