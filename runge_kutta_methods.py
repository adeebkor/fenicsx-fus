import time

import numpy as np
from mpi4py import MPI
from petsc4py import PETSc

import dolfinx.io


def solve1(f, u, dt, num_steps, rk_order):
    """Solve 1st order time dependent PDE using the Runge Kutta method"""

    # Create solution vectors at RK intermediate stages
    un = u.vector.copy()

    # Solution at start of time step
    u0 = u.vector.copy()

    # Get Runge-Kutta timestepping data
    n_RK, a_runge, b_runge, c_runge = butcher(rk_order)

    # Create lists to hold intermediate vectors
    ku = n_RK * [u0.copy()]

    file = dolfinx.io.XDMFFile(
        MPI.COMM_WORLD, "diffusion_rk{}.xdmf".format(rk_order), "w")
    file.write_mesh(u.function_space.mesh)
    file.write_function(u, t=0.0)

    t = 0.0
    for step in range(num_steps):
        print("Time step:", step, t, dt)

        # Store solution at start of time step as u0
        u.vector.copy(result=u0)

        # Runge-Kutta step
        for i in range(n_RK):
            u0.copy(result=un)

            for j in range(i):
                a = dt * a_runge[i, j]
                un.axpy(a, ku[j])

            # RK evaluation time
            tn = t + c_runge[i]*dt

            # Compute RHS vector
            ku[i] = f(tn, un, result=ku[i])

            # Update solution
            u.vector.axpy(dt * b_runge[i], ku[i])

        # Update time
        t += dt

        file.write_function(u, t=t)

    file.close()

    return u


def solve2(f0, f1, u, v, dt, num_steps, rk_order, filename=None):
    """Solve 2nd order time dependent PDE using the Runge Kutta method"""

    # Create solution vectors at RK intermediate stages
    un, vn = u.vector.copy(), v.vector.copy()

    # Solution at start of time step
    u0, v0 = u.vector.copy(), v.vector.copy()

    # Get Runge-Kutta timestepping data
    n_RK, a_runge, b_runge, c_runge = butcher(rk_order)

    # Create lists to hold intermediate vectors
    ku, kv = n_RK * [u0.copy()], n_RK * [v0.copy()]

    if filename is not None:
        file = dolfinx.io.XDMFFile(
            MPI.COMM_WORLD, "{}.xdmf".format(filename), "w")
        file.write_mesh(u.function_space.mesh)
        file.write_function(u, t=0.0)

    t = 0.0
    ts = time.time()
    for step in range(num_steps):
        # if step%100 == 1:
        ts = time.time()

        # Store solution at start of time step
        u.vector.copy(result=u0)
        v.vector.copy(result=v0)

        # Runge-Kutta step
        for i in range(n_RK):
            u0.copy(result=un)
            v0.copy(result=vn)

            for j in range(i):
                a = dt * a_runge[i, j]
                un.axpy(a, ku[j])
                vn.axpy(a, kv[j])

            # RK evaluation time
            tn = t + c_runge[i]*dt

            # Compute RHS vector
            ku[i] = f0(tn, un, vn, result=ku[i])
            kv[i] = f1(tn, un, vn, result=kv[i])

            # Update solution
            u.vector.axpy(dt * b_runge[i], ku[i])
            v.vector.axpy(dt * b_runge[i], kv[i])

        # Update time
        t += dt

        te = time.time() - ts
<<<<<<< HEAD
        PETSc.Sys.syncPrint(
            "Steps:{}/{}, Solve time: {}".format(step, num_steps, te))

        # if step%100 == 0:
        #   te = time.time() - ts
        #   PETSc.Sys.syncPrint("Steps:{}/{}".format(step,num_steps))
        #   print("Steps:{}/{}".format(step,num_steps))
        #   print("Steps:{}/{}, Solve time: {}".format(step,num_steps,te))

        #   if filename is not None:
        #       file.write_function(u, t=t)
=======
        PETSc.Sys.syncPrint("Steps:{}/{}, Solve time: {}".format(step, num_steps, te))
        
        if step % 100 == 0:
            if filename is not None:
                file.write_function(u, t=t)
>>>>>>> 5fcecfe2

    if filename is not None:
        file.close()

    return u, t


def solve2_eval(f0, f1, u, v, dt, num_steps, rk_order,
                npts, idx, x, cells, fname):
    """
    Solve 2nd order time dependent PDE using the Runge Kutta method with
    evaluation at points
    """

    # Create solution vectors at RK intermediate stages
    un, vn = u.vector.copy(), v.vector.copy()

    # Solution at start of time step
    u0, v0 = u.vector.copy(), v.vector.copy()

    # Get Runge-Kutta timestepping data
    n_RK, a_runge, b_runge, c_runge = butcher(rk_order)

    # Create lists to hold intermediate vectors
    ku, kv = n_RK * [u0.copy()], n_RK * [v0.copy()]

    # Create array to store solutions at time step
    num_of_snapshot = num_steps // 100 + 2
    ns = 0
    Ug = np.full((num_of_snapshot, npts), -np.inf)

    if len(idx) != 0:
        Ug[ns, idx] = u.eval(x, cells).flatten()

    t = 0.0
    for step in range(num_steps):
        # print("Time step:", step, t, dt)

        # Store solution at start of time step
        u.vector.copy(result=u0)
        v.vector.copy(result=v0)

        # Runge-Kutta step
        for i in range(n_RK):
            u0.copy(result=un)
            v0.copy(result=vn)

            for j in range(i):
                a = dt * a_runge[i, j]
                un.axpy(a, ku[j])
                vn.axpy(a, kv[j])

            # RK evaluation time
            tn = t + c_runge[i]*dt

            # Compute RHS vector
            ku[i] = f0(tn, un, vn, result=ku[i])
            kv[i] = f1(tn, un, vn, result=kv[i])

            # Update solution
            u.vector.axpy(dt * b_runge[i], ku[i])
            v.vector.axpy(dt * b_runge[i], kv[i])

        # Update time
        t += dt

        if step % 100 == 0:
            PETSc.Sys.syncPrint("Steps:{}/{}".format(step, num_steps))
            ns += 1

            if len(idx) != 0:
                Ug[ns, idx] = u.eval(x, cells).flatten()

    U = np.zeros((num_of_snapshot, npts), dtype=None)
    MPI.COMM_WORLD.Reduce(Ug, U, op=MPI.MAX, root=0)

    if MPI.COMM_WORLD.rank == 0:
        with open("{}.npy".format(fname), 'wb') as file:
            np.save(file, U)

    return u


def ode231(f, u, start_time, final_time, fname):
    """Solve 1st order in time PDE problem using adaptive step size."""

    # Create solution vectors at RK intermediate stages
    un = u.vector.copy()

    # Solution at start of time step
    u0 = u.vector.copy()

    # Get Runge-Kutta timestepping data
    n_RK, a_runge, b_runge, c_runge = butcher(23)
    CT = [-5/72, 1/12, 1/9, -1/8]

    # Create lists to hold intermediate k values
    ku = n_RK * [u0.copy()]

    file = dolfinx.io.XDMFFile(MPI.COMM_WORLD, "{}.xdmf".format(fname), "w")
    file.write_mesh(u.function_space.mesh)
    file.write_function(u, t=start_time)

    eps = 1e-5
    t = start_time
    dt = 1e-1
    step = 0
    while t < final_time:
        TE = 0.0
        dt = min(dt, final_time-t)

        # Store solution at start of time step as u0
        u.vector.copy(result=u0)

        # Runge-Kutta step
        for i in range(n_RK):
            u0.copy(result=un)

            for j in range(i):
                a = dt * a_runge[i, j]
                un.axpy(a, ku[j])

            # RK evaluation time
            tn = t + c_runge[i]*dt

            # Compute RHS vector
            ku[i] = f(tn, un, result=ku[i])

            # Compute truncation error
            TE += dt*CT[i]*ku[i]

        TE = TE.norm()
        dt = 0.9*dt*(eps/TE)**(1/5)

        if TE <= eps:
            # Update time
            t += dt
            step += 1
            print("Time step:", step, t, dt)

            for i in range(n_RK):
                u.vector.axpy(dt * b_runge[i], ku[i])

            file.write_function(u, t=t)

    file.close()

    return u


def ode232(f0, f1, u, v, start_time, final_time, fname):
    """Solve 2nd order in time PDE problem using adaptive step size."""

    # Create solution vectors at RK intermediate stages
    un, vn = u.vector.copy(), v.vector.copy()

    # Solution at start of time step
    u0, v0 = u.vector.copy(), v.vector.copy()

    # Get Runge-Kutta timestepping data
    n_RK, a_runge, b_runge, c_runge = butcher(23)
    CT = [-5/72, 1/12, 1/9, -1/8]

    # Create lists to hold intermediate k values
    ku, kv = n_RK * [u0.copy()], n_RK * [v0.copy()]

    file = dolfinx.io.XDMFFile(MPI.COMM_WORLD, "{}.xdmf".format(fname), "w")
    file.write_mesh(u.function_space.mesh)
    file.write_function(u, t=start_time)

    eps = 1e-5
    t = start_time
    dt = 1e-1
    step = 0
    while t < final_time:
        TE = 0.0
        dt = min(dt, final_time-t)

        # Store solution at start of time step as u0
        u.vector.copy(result=u0)
        v.vector.copy(result=v0)

        # Runge-Kutta step
        for i in range(n_RK):
            u0.copy(result=un)
            v0.copy(result=vn)

            for j in range(i):
                a = dt * a_runge[i, j]
                un.axpy(a, ku[j])
                vn.axpy(a, kv[j])

            # RK evaluation time
            tn = t + c_runge[i]*dt

            # Compute RHS vector
            ku[i] = f0(tn, un, vn, result=ku[i])
            kv[i] = f1(tn, un, vn, result=kv[i])

            # Compute truncation error
            TE += dt*CT[i]*ku[i]

        TE = TE.norm()
        dt = 0.9*dt*(eps/TE)**(1/3)

        if TE <= eps:
            # Update time
            t += dt
            step += 1
            print("Time step:", step, t, dt)

            for i in range(n_RK):
                u.vector.axpy(dt * b_runge[i], ku[i])
                v.vector.axpy(dt * b_runge[i], kv[i])

            file.write_function(u, t=t)

    file.close()

    return u


def ode451(f, u, start_time, final_time, fname):
    """Solve 1st order in time PDE problem using adaptive step size."""

    # Create solution vectors at RK intermediate stages
    un = u.vector.copy()

    # Solution at start of time step
    u0 = u.vector.copy()

    # Get Runge-Kutta timestepping data
    n_RK, a_runge, b_runge, c_runge = butcher(5)
    CT = [1/360, 0.0, -128/4275, -2187/75240, 1/50, 2/55]

    # Create lists to hold intermediate k values
    ku = n_RK * [u0.copy()]

    file = dolfinx.io.XDMFFile(MPI.COMM_WORLD, "{}.xdmf".format(fname), "w")
    file.write_mesh(u.function_space.mesh)
    file.write_function(u, t=start_time)

    eps = 1e-5
    t = start_time
    dt = 1e-1
    step = 0
    while t < final_time:
        TE = 0.0
        dt = min(dt, final_time-t)

        # Store solution at start of time step as u0
        u.vector.copy(result=u0)

        # Runge-Kutta step
        for i in range(n_RK):
            u0.copy(result=un)

            for j in range(i):
                a = dt * a_runge[i, j]
                un.axpy(a, ku[j])

            # RK evaluation time
            tn = t + c_runge[i]*dt

            # Compute RHS vector
            ku[i] = f(tn, un, result=ku[i])

            # Compute truncation error
            TE += dt*CT[i]*ku[i]

        TE = TE.norm()
        dt = 0.9*dt*(eps/TE)**(1/5)

        if TE <= eps:
            # Update time
            t += dt
            step += 1
            print("Time step:", step, t, dt)

            for i in range(n_RK):
                u.vector.axpy(dt * b_runge[i], ku[i])

            file.write_function(u, t=t)

    file.close()

    return u


def ode452(f0, f1, u, v, start_time, final_time, fname=None):
    """Solve 2nd order in time PDE problem using adaptive step size."""

    # Create solution vectors at RK intermediate stages
    un, vn = u.vector.copy(), v.vector.copy()

    # Solution at start of time step
    u0, v0 = u.vector.copy(), v.vector.copy()

    # Get Runge-Kutta timestepping data
    n_RK, a_runge, b_runge, c_runge = butcher(5)
    CT = [1/360, 0.0, -128/4275, -2187/75240, 1/50, 2/55]

    # Create lists to hold intermediate k values
    ku, kv = n_RK * [u0.copy()], n_RK * [v0.copy()]

    if fname is not None:
        file = dolfinx.io.XDMFFile(
            MPI.COMM_WORLD, "{}.xdmf".format(fname), "w")
        file.write_mesh(u.function_space.mesh)
        file.write_function(u, t=start_time)

    eps = 1e-3
    t = start_time
    dt = 1e-1
    step = 0
    while t < final_time:
        TE = 0.0
        dt = min(dt, final_time-t)

        # Store solution at start of time step as u0
        u.vector.copy(result=u0)
        v.vector.copy(result=v0)

        # Runge-Kutta step
        for i in range(n_RK):
            u0.copy(result=un)
            v0.copy(result=vn)

            for j in range(i):
                a = dt * a_runge[i, j]
                un.axpy(a, ku[j])
                vn.axpy(a, kv[j])

            # RK evaluation time
            tn = t + c_runge[i]*dt

            # Compute RHS vector
            ku[i] = f0(tn, un, vn, result=ku[i])
            kv[i] = f1(tn, un, vn, result=kv[i])

            # Compute truncation error
            TE += dt*CT[i]*ku[i]

        TE = TE.norm()
        dt = 0.9*dt*(eps/TE)**(1/5)

        if TE <= eps:
            # Update time
            t += dt
            step += 1
            print("Time step:", step, t, dt)

            for i in range(n_RK):
                u.vector.axpy(dt * b_runge[i], ku[i])
                v.vector.axpy(dt * b_runge[i], kv[i])

            if step % 100 == 0 and fname is not None:
                file.write_function(u, t=t)

    if fname is not None:
        file.close()

    return u, t


def butcher(order):
    """Butcher table data"""
    if order == 2:
        # Explicit trapezium method
        n_RK = 2
        b_runge = [1 / 2, 1 / 2]
        c_runge = [0, 1]
        a_runge = np.zeros((n_RK, n_RK), dtype=np.float)
        a_runge[1, 0] = 1
    elif order == 3:
        # Third-order RK3
        n_RK = 3
        b_runge = [1 / 6, 4 / 6, 1 / 6]
        c_runge = [0, 1 / 2, 1]
        a_runge = np.zeros((n_RK, n_RK), dtype=np.float)
        a_runge[1, 0] = 1 / 2
        a_runge[2, 0] = -1
        a_runge[2, 1] = 2
    elif order == 4:
        # "Classical" 4th-order Runge-Kutta method
        n_RK = 4
        b_runge = [1 / 6, 1 / 3, 1 / 3, 1 / 6]
        c_runge = np.array([0, 1 / 2, 1 / 2, 1])
        a_runge = np.zeros((4, 4), dtype=np.float)
        a_runge[1, 0] = 1 / 2
        a_runge[2, 1] = 1 / 2
        a_runge[3, 2] = 1
    elif order == 5:
        # Fehlberg 5th order
        n_RK = 6
        b_runge = [16 / 135, 0, 6656 / 12825, 28561 / 56430, -9 / 50, 2 / 55]
        c_runge = [0, 1 / 4, 3 / 8, 12 / 13, 1, 1 / 2]
        a_runge = np.zeros((n_RK, n_RK), dtype=np.float)
        a_runge[1, 0] = 1 / 4
        a_runge[2, 0:2] = [3 / 32, 9 / 32]
        a_runge[3, 0:3] = [1932 / 2197, -7200 / 2197, 7296 / 2197]
        a_runge[4, 0:4] = [439 / 216, -8, 3680 / 513, -845 / 4104]
        a_runge[5, 0:5] = [-8 / 27, 2, -3544 / 2565, 1859 / 4104, -11 / 40]
    elif order == "Dormand-Prince":
        # Dormand-Prince method
        n_RK = 7
        b_runge = [35/384, 0, 500/1113, 125/192, -2187/6784, 11/84, 0]
        c_runge = [0, 1/5, 3/10, 4/5, 8/9, 1, 1]
        a_runge = np.zeros((n_RK, n_RK), dtype=np.float)
        a_runge[1, 0] = 1 / 5
        a_runge[2, 0:2] = [3/40, 9/40]
        a_runge[3, 0:3] = [44/45, -56/15, 32/9]
        a_runge[4, 0:4] = [19372/6561, -25360/2187, 64448/6561, -212/729]
        a_runge[5, 0:5] = [9017/3168, -355/33, 46732/5247, 49/176, -5103/18656]
        a_runge[6, 0:6] = b_runge[:6]
    elif order == 23:
        # Bogacki-Shampine method
        n_RK = 4
        b_runge = [2/9, 1/3, 4/9, 0]
        c_runge = [0, 1/2, 3/4, 1]
        a_runge = np.zeros((n_RK, n_RK), dtype=np.float)
        a_runge[1, 0] = 1/2
        a_runge[2, 0:2] = [0, 3/4]
        a_runge[3, 0:3] = [2/9, 1/3, 4/9]

    return n_RK, a_runge, b_runge, c_runge<|MERGE_RESOLUTION|>--- conflicted
+++ resolved
@@ -117,25 +117,12 @@
         t += dt
 
         te = time.time() - ts
-<<<<<<< HEAD
         PETSc.Sys.syncPrint(
             "Steps:{}/{}, Solve time: {}".format(step, num_steps, te))
 
-        # if step%100 == 0:
-        #   te = time.time() - ts
-        #   PETSc.Sys.syncPrint("Steps:{}/{}".format(step,num_steps))
-        #   print("Steps:{}/{}".format(step,num_steps))
-        #   print("Steps:{}/{}, Solve time: {}".format(step,num_steps,te))
-
-        #   if filename is not None:
-        #       file.write_function(u, t=t)
-=======
-        PETSc.Sys.syncPrint("Steps:{}/{}, Solve time: {}".format(step, num_steps, te))
-        
         if step % 100 == 0:
             if filename is not None:
                 file.write_function(u, t=t)
->>>>>>> 5fcecfe2
 
     if filename is not None:
         file.close()
